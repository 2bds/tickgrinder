//! A collection of helper functions that allow for communication with the FXCM ForexConnect API

#include <ctime>

#include "stdafx.h"
#include "ResponseListener.h"
#include "SessionStatusListener.h"
#include "LoginParams.h"
#include "CommonSources.h"

#include "libfxcm_ffi.h"

/// Attempts to create a connection to the FXCM servers with the supplied credentials; returns a
/// nullptr if unsuccessful.
void* fxcm_login(char *username, char *password, char *url, bool live){
    IO2GSession *session = CO2GTransport::createSession();
    SessionStatusListener *sessionListener = new SessionStatusListener(
        // session, false, session_id, pin
        session, false, 0, 0
    );
    session->subscribeSessionStatus(sessionListener);
    sessionListener->reset();

    const char *conn_name;
    if(live){
        conn_name = "Live";
    } else {
        conn_name = "Demo";
    }
    session->login(username, password, "http://www.fxcorporate.com/Hosts.jsp", conn_name);
    bool isConnected = sessionListener->waitEvents() && sessionListener->isConnected();
    if(isConnected){
        return (void*)session;
    } else {
        printf("Unable to connect to the broker.");
        return NULL;
    }
};

/// Connects to the broker and attempts to list the account balance.  Returns true if successful and false
/// if unsuccessful.
bool test_login(char *username, char *password, char *url, bool live){
    IO2GSession * session = (IO2GSession*)fxcm_login(username, password, url, live);
    if(session != NULL){
        print_accounts(session);
        session->logout();
        return true;
    } else {
        return false;
    }
}

/// Taken from FXCM examples in official repository
/// https://github.com/FXCMAPI/ForexConnectAPI-Linux-x86_64/blob/master/samples/cpp/NonTableManagerSamples/Login/source/main.cpp
void print_accounts(IO2GSession *session){
    O2G2Ptr<IO2GResponseReaderFactory> readerFactory = session->getResponseReaderFactory();
    if (!readerFactory)
    {
        std::cout << "Cannot create response reader factory" << std::endl;
        return;
    }
    O2G2Ptr<IO2GLoginRules> loginRules = session->getLoginRules();
    O2G2Ptr<IO2GResponse> response = loginRules->getTableRefreshResponse(Accounts);
    O2G2Ptr<IO2GAccountsTableResponseReader> accountsResponseReader = readerFactory->createAccountsTableReader(response);
    std::cout.precision(2);
    for (int i = 0; i < accountsResponseReader->size(); ++i)
    {
        O2G2Ptr<IO2GAccountRow> accountRow = accountsResponseReader->getRow(i);
        std::cout << "AccountID: " << accountRow->getAccountID() << ", "
                << "Balance: " << std::fixed << accountRow->getBalance() << ", "
                << "Used margin: " << std::fixed << accountRow->getUsedMargin() << std::endl;
    }
};

void sendPrices(IO2GSession *session, IO2GResponse *response, void (*tickcallback)(void*, uint64_t, double, double), void* user_data) {
    O2G2Ptr<IO2GResponseReaderFactory> factory = session->getResponseReaderFactory();
    if (factory) {
        O2G2Ptr<IO2GMarketDataSnapshotResponseReader> reader = factory->createMarketDataSnapshotReader(response);
        if (reader) {
            for (int i = reader->size() - 1; i >= 0; i--) {
                const double dt = reader->getDate(i);
                _SYSTEMTIME* wt = new _SYSTEMTIME();
                // convert crazy OLT time to SYSTEMTIME
                // OleTimeToWindowsTime(const double dt, SYSTEMTIME *st);
                bool success = CO2GDateUtils::OleTimeToWindowsTime(dt, wt);
                if(!success){
                    printf("Unable to convert OLE Time to Windows Time!\n");
                }
                if(wt == NULL){
                    printf("dt is null!");
                }
                tm *tmBuf = new tm();
                // convert SYSTEMTIME to CTime which causes loss of ms precision
                // ms is simply dropped, not rounded.
                WORD ms = wt->wMilliseconds;
                // WindowsTimeToCTime(const SYSTEMTIME *st, struct tm *t)
                CO2GDateUtils::WindowsTimeToCTime(wt, tmBuf);
                // convert to unix timestamp precise to the second
                time_t tt = mktime(tmBuf);
                int unix_time_s = (int)tt;
                // convert to ms and add ms lost from before
                uint64_t unix_time_ms = (1000*(uint64_t)unix_time_s)+ms;
                double bid = reader->getBid(i);
                double ask = reader->getAsk(i);

                // send the callback to RustLand
                tickcallback(user_data, unix_time_ms, bid, ask);
            }
        } else {
            printf("No reader!\n");
        }
    } else {
        printf("No factory!\n");
    }
}

/// Initializes a history downloader instance.  It takes a function is called as a callback for every tick downloaded.
bool init_history_download(
    void* void_session,
    char* symbol,
    char* startTime,
    char* endTime,
    void (*tickcallback)(void*, uint64_t, double, double),
    void* user_data
){
    IO2GSession* session = (IO2GSession*)void_session;
    if(session != NULL){
        O2G2Ptr<IO2GRequestFactory> reqFactory = session->getRequestFactory();
        IO2GTimeframeCollection * timeFrames = reqFactory->getTimeFrameCollection();
        IO2GTimeframe * timeFrame = timeFrames->get("t1");

        DATE dateFrom, dateTo;
        struct tm tmBuf = {0};
        // convert the input time char arrays to `DATE`s
        strptime(startTime, "%m.%d.%Y %H:%M:%S", &tmBuf);
        CO2GDateUtils::CTimeToOleTime(&tmBuf, &dateFrom);
        strptime(endTime, "%m.%d.%Y %H:%M:%S", &tmBuf);
        CO2GDateUtils::CTimeToOleTime(&tmBuf, &dateTo);

        IO2GRequest * request = reqFactory->createMarketDataSnapshotRequestInstrument("EUR/USD", timeFrame, 300);
        ResponseListener *responseListener = new ResponseListener(session);
        session->subscribeResponse(responseListener);
        do {
            reqFactory->fillMarketDataSnapshotRequestTime(request, dateFrom, dateTo, false);
            responseListener->setRequestID(request->getRequestID());
            session->sendRequest(request);
            if (!responseListener->waitEvents()) {
                std::cout << "Response waiting timeout expired" << std::endl;
                return false;
            }
            // shift "to" bound to oldest datetime of returned data
            O2G2Ptr<IO2GResponse> response = responseListener->getResponse();
            if (response && response->getType() == MarketDataSnapshot) {
                O2G2Ptr<IO2GResponseReaderFactory> readerFactory = session->getResponseReaderFactory();
                if (readerFactory) {
                    O2G2Ptr<IO2GMarketDataSnapshotResponseReader> reader = readerFactory->createMarketDataSnapshotReader(response);
                    if (reader->size() > 0) {
                        // if (abs(dateTo - reader->getDate(0)) > 0) {
                            dateTo = reader->getDate(0); // earliest datetime of returned data
                        // } else {
                        //     // printf("breaking...\n");
                        //     // break;
                        // }
                    } else {
                        std::cout << "0 rows received" << std::endl;
                        break;
                    }
                }
                sendPrices(session, response, tickcallback, user_data);
            } else {
                printf("Received bad resposne type or no response at all.\n");
                std::cout << "Response type: " << response->getType() << std::endl;
                break;
            }
<<<<<<< HEAD
            std::cout << "dateTo - dateFrom diff: " << dateTo - dateFrom << std::endl;
=======
>>>>>>> 0b0fab71
        } while (dateTo - dateFrom > 0.0001);
        printf("After do/while\n");

        session->logout();
        return true;
    } else {
        printf("Unable to connect to broker to download history.\n");
        return false;
    }
}

/// Returns a void pointer to an OfferRow which can be used along with the other functions to
/// get information about current offers.
void* get_offer_row(void* void_session, const char *instrument){
    IO2GSession * session = (IO2GSession*)void_session;
    IO2GOfferRow * row = getOffer(session, instrument);
    return row;
}<|MERGE_RESOLUTION|>--- conflicted
+++ resolved
@@ -172,10 +172,6 @@
                 std::cout << "Response type: " << response->getType() << std::endl;
                 break;
             }
-<<<<<<< HEAD
-            std::cout << "dateTo - dateFrom diff: " << dateTo - dateFrom << std::endl;
-=======
->>>>>>> 0b0fab71
         } while (dateTo - dateFrom > 0.0001);
         printf("After do/while\n");
 
